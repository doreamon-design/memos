import classNames from "classnames";
import { useEffect } from "react";
import { NavLink, useLocation } from "react-router-dom";
import useCurrentUser from "@/hooks/useCurrentUser";
import { useLayoutStore } from "@/store/module";
import useInboxStore from "@/store/v1/inbox";
import { Inbox_Status } from "@/types/proto/api/v2/inbox_service";
import { useTranslate } from "@/utils/i18n";
import { resolution } from "@/utils/layout";
import Icon from "./Icon";
import UserBanner from "./UserBanner";

interface NavLinkItem {
  id: string;
  path: string;
  title: string;
  icon: React.ReactNode;
}

const Header = () => {
  const t = useTranslate();
  const location = useLocation();
  const layoutStore = useLayoutStore();
  const user = useCurrentUser();
  const inboxStore = useInboxStore();
  const showHeader = layoutStore.state.showHeader;
  const hasUnreadInbox = inboxStore.inboxes.some((inbox) => inbox.status === Inbox_Status.UNREAD);

  useEffect(() => {
    if (!user) {
      return;
    }

    inboxStore.fetchInboxes();
    // Fetch inboxes every 5 minutes.
    const timer = setInterval(async () => {
      await inboxStore.fetchInboxes();
    }, 1000 * 60 * 5);

    return () => {
      clearInterval(timer);
    };
  }, []);

  useEffect(() => {
    const handleWindowResize = () => {
      if (window.innerWidth < resolution.sm) {
        layoutStore.setHeaderStatus(false);
      } else {
        layoutStore.setHeaderStatus(true);
      }
    };
    handleWindowResize();
    window.addEventListener("resize", handleWindowResize);

    return () => {
      window.removeEventListener("resize", handleWindowResize);
    };
  }, [location]);

  const homeNavLink: NavLinkItem = {
    id: "header-home",
    path: "/",
    title: t("common.home"),
    icon: <Icon.Home className="mr-3 w-6 h-auto opacity-70" />,
  };
  const dailyReviewNavLink: NavLinkItem = {
    id: "header-daily-review",
    path: "/review",
    title: t("daily-review.title"),
    icon: <Icon.Calendar className="mr-3 w-6 h-auto opacity-70" />,
  };
  const resourcesNavLink: NavLinkItem = {
    id: "header-resources",
    path: "/resources",
    title: t("common.resources"),
    icon: <Icon.Paperclip className="mr-3 w-6 h-auto opacity-70" />,
  };
  const inboxNavLink: NavLinkItem = {
    id: "header-inbox",
    path: "/inbox",
    title: t("common.inbox"),
    icon: (
      <>
        <div className="relative">
          <Icon.Bell className="mr-3 w-6 h-auto opacity-70" />
          {hasUnreadInbox && <div className="absolute top-0 left-5 w-2 h-2 rounded-full bg-blue-500"></div>}
        </div>
      </>
    ),
  };
  const exploreNavLink: NavLinkItem = {
    id: "header-explore",
    path: "/explore",
    title: t("common.explore"),
    icon: <Icon.Hash className="mr-3 w-6 h-auto opacity-70" />,
  };
  const archivedNavLink: NavLinkItem = {
    id: "header-archived",
    path: "/archived",
    title: t("common.archived"),
    icon: <Icon.Archive className="mr-3 w-6 h-auto opacity-70" />,
  };
  const settingNavLink: NavLinkItem = {
    id: "header-setting",
    path: "/setting",
    title: t("common.settings"),
    icon: <Icon.Settings className="mr-3 w-6 h-auto opacity-70" />,
  };
  // const signInNavLink: NavLinkItem = {
  //   id: "header-auth",
  //   path: "/auth",
  //   title: t("common.sign-in"),
  //   icon: <Icon.LogIn className="mr-3 w-6 h-auto opacity-70" />,
  // };

  const navLinks: NavLinkItem[] = user
<<<<<<< HEAD
    ? [homeNavLink, dailyReviewNavLink, resourcesNavLink, exploreNavLink, archivedNavLink, settingNavLink]
    : [exploreNavLink/*, signInNavLink */];
=======
    ? [homeNavLink, dailyReviewNavLink, resourcesNavLink, exploreNavLink, inboxNavLink, archivedNavLink, settingNavLink]
    : [exploreNavLink, signInNavLink];
>>>>>>> 5d69d896

  return (
    <div
      className={`fixed sm:sticky top-0 left-0 w-full sm:w-56 h-screen shrink-0 pointer-events-none sm:pointer-events-auto z-10 ${
        showHeader && "pointer-events-auto"
      }`}
    >
      <div
        className={`fixed top-0 left-0 w-full h-full max-h-screen opacity-0 pointer-events-none transition-opacity duration-300 sm:!hidden ${
          showHeader && "opacity-60 pointer-events-auto"
        }`}
        onClick={() => layoutStore.setHeaderStatus(false)}
      ></div>
      <header
        className={`relative w-56 sm:w-full h-full max-h-screen border-r sm:border-none dark:border-r-zinc-700 overflow-auto hide-scrollbar flex flex-col justify-start items-start py-4 z-30 bg-zinc-100 dark:bg-zinc-800 sm:bg-transparent sm:shadow-none transition-all duration-300 -translate-x-full sm:translate-x-0 ${
          showHeader && "translate-x-0 shadow-2xl"
        }`}
      >
        <UserBanner />
        <div className="w-full px-2 py-2 flex flex-col justify-start items-start shrink-0 space-y-2">
          {navLinks.map((navLink) => (
            <NavLink
              key={navLink.id}
              to={navLink.path}
              id={navLink.id}
              className={({ isActive }) =>
                classNames(
                  "px-4 pr-5 py-2 rounded-2xl border flex flex-row items-center text-lg text-gray-800 dark:text-gray-300 hover:bg-white hover:border-gray-200 dark:hover:border-zinc-600 dark:hover:bg-zinc-700",
                  isActive ? "bg-white drop-shadow-sm dark:bg-zinc-700 border-gray-200 dark:border-zinc-600" : "border-transparent"
                )
              }
            >
              <>
                {navLink.icon} {navLink.title}
              </>
            </NavLink>
          ))}
        </div>
      </header>
    </div>
  );
};

export default Header;<|MERGE_RESOLUTION|>--- conflicted
+++ resolved
@@ -115,13 +115,8 @@
   // };
 
   const navLinks: NavLinkItem[] = user
-<<<<<<< HEAD
-    ? [homeNavLink, dailyReviewNavLink, resourcesNavLink, exploreNavLink, archivedNavLink, settingNavLink]
+    ? [homeNavLink, dailyReviewNavLink, resourcesNavLink, exploreNavLink, inboxNavLink, archivedNavLink, settingNavLink]
     : [exploreNavLink/*, signInNavLink */];
-=======
-    ? [homeNavLink, dailyReviewNavLink, resourcesNavLink, exploreNavLink, inboxNavLink, archivedNavLink, settingNavLink]
-    : [exploreNavLink, signInNavLink];
->>>>>>> 5d69d896
 
   return (
     <div
