import { Dropdown, Menu, MenuButton, MenuItem } from "@mui/joy";
import classNames from "classnames";
import { authServiceClient } from "@/grpcweb";
import useCurrentUser from "@/hooks/useCurrentUser";
import { useGlobalStore } from "@/store/module";
import { useTranslate } from "@/utils/i18n";
import Icon from "./Icon";
import UserAvatar from "./UserAvatar";

interface Props {
  collapsed?: boolean;
}

const UserBanner = (props: Props) => {
  const { collapsed } = props;
  const t = useTranslate();
  const globalStore = useGlobalStore();
  const { systemStatus } = globalStore.state;
  const user = useCurrentUser();
  const title = user ? user.nickname || user.username : systemStatus.customizedProfile.name || "memos";
  const avatarUrl = user ? user.avatarUrl : systemStatus.customizedProfile.logoUrl;

  const handleSignOut = async () => {
    await authServiceClient.signOut({});
    window.location.href = "/auth";
  };

  return (
<<<<<<< HEAD
    <div className="flex flex-row justify-between items-center relative w-full h-auto px-2 flex-nowrap shrink-0">
      {/* <Dropdown
        className="w-auto"
        trigger={
          <div className="px-4 py-2 max-w-full flex flex-row justify-start items-center cursor-pointer rounded-2xl hover:shadow hover:bg-white dark:hover:bg-zinc-700">
            <UserAvatar className="shadow" avatarUrl={user?.avatarUrl} />
            <span className="px-1 text-lg font-medium text-slate-800 dark:text-gray-200 shrink truncate">{title}</span>
            {user?.role === User_Role.HOST ? (
              <span className="text-xs px-1 bg-blue-600 dark:bg-blue-800 rounded text-white dark:text-gray-200 shadow">MOD</span>
            ) : null}
          </div>
        }
        actionsClassName="min-w-[128px] max-w-full"
        positionClassName="top-full mt-2"
        actions={
          <>
            {user != undefined && (
              <>
                <button
                  className="w-full px-3 truncate text-left leading-10 cursor-pointer rounded flex flex-row justify-start items-center dark:text-gray-200 hover:bg-gray-100 dark:hover:bg-zinc-800"
                  onClick={handleMyAccountClick}
                >
                  <Icon.User className="w-5 h-auto mr-2 opacity-80" /> {t("common.profile")}
                </button>
                <a
                  className="w-full px-3 truncate text-left leading-10 cursor-pointer rounded flex flex-row justify-start items-center dark:text-gray-200 hover:bg-gray-100 dark:hover:bg-zinc-800"
                  href={`/u/${user?.id}/rss.xml`}
                  target="_blank"
                >
                  <Icon.Rss className="w-5 h-auto mr-2 opacity-80" /> RSS
                </a>
              </>
            )}
            <button
              className="w-full px-3 truncate text-left leading-10 cursor-pointer rounded flex flex-row justify-start items-center dark:text-gray-200 hover:bg-gray-100 dark:hover:bg-zinc-800"
              onClick={handleAboutBtnClick}
            >
              <Icon.Info className="w-5 h-auto mr-2 opacity-80" /> {t("common.about")}
            </button>
            {user != undefined && (
              <button
                className="w-full px-3 truncate text-left leading-10 cursor-pointer rounded flex flex-row justify-start items-center dark:text-gray-200 hover:bg-gray-100 dark:hover:bg-zinc-800"
                onClick={handleSignOutBtnClick}
              >
                <Icon.LogOut className="w-5 h-auto mr-2 opacity-80" /> {t("common.sign-out")}
              </button>
            )}
          </>
        }
      /> */}
      <div className="px-4 py-2 max-w-full flex flex-row justify-start items-center cursor-pointer rounded-2xl hover:shadow hover:bg-white dark:hover:bg-zinc-700">
        <UserAvatar className="shadow" avatarUrl={user?.avatarUrl} />
        <span className="px-1 text-lg font-medium text-slate-800 dark:text-gray-200 shrink truncate">{title}</span>
        {user?.role === User_Role.HOST ? (
          <span className="text-xs px-1 bg-blue-600 dark:bg-blue-800 rounded text-white dark:text-gray-200 shadow">MOD</span>
        ) : null}
      </div>
=======
    <div className="relative w-auto h-auto px-1 shrink-0">
      <Dropdown>
        <MenuButton disabled={!user} slots={{ root: "div" }}>
          <div
            className={classNames(
              "py-1 my-1 w-auto flex flex-row justify-start items-center cursor-pointer rounded-2xl border border-transparent text-gray-800 dark:text-gray-300",
              collapsed ? "px-1" : "px-3",
            )}
          >
            <UserAvatar className="shadow shrink-0" avatarUrl={avatarUrl} />
            {!collapsed && <span className="ml-2 text-lg font-medium text-slate-800 dark:text-gray-200 shrink truncate">{title}</span>}
          </div>
        </MenuButton>
        <Menu placement="bottom-start" style={{ zIndex: "9999" }}>
          <MenuItem onClick={handleSignOut}>
            <Icon.LogOut className="w-4 h-auto opacity-60 shrink-0" />
            <span className="truncate">{t("common.sign-out")}</span>
          </MenuItem>
        </Menu>
      </Dropdown>
>>>>>>> 7c1510e7
    </div>
  );
};

export default UserBanner;<|MERGE_RESOLUTION|>--- conflicted
+++ resolved
@@ -26,65 +26,6 @@
   };
 
   return (
-<<<<<<< HEAD
-    <div className="flex flex-row justify-between items-center relative w-full h-auto px-2 flex-nowrap shrink-0">
-      {/* <Dropdown
-        className="w-auto"
-        trigger={
-          <div className="px-4 py-2 max-w-full flex flex-row justify-start items-center cursor-pointer rounded-2xl hover:shadow hover:bg-white dark:hover:bg-zinc-700">
-            <UserAvatar className="shadow" avatarUrl={user?.avatarUrl} />
-            <span className="px-1 text-lg font-medium text-slate-800 dark:text-gray-200 shrink truncate">{title}</span>
-            {user?.role === User_Role.HOST ? (
-              <span className="text-xs px-1 bg-blue-600 dark:bg-blue-800 rounded text-white dark:text-gray-200 shadow">MOD</span>
-            ) : null}
-          </div>
-        }
-        actionsClassName="min-w-[128px] max-w-full"
-        positionClassName="top-full mt-2"
-        actions={
-          <>
-            {user != undefined && (
-              <>
-                <button
-                  className="w-full px-3 truncate text-left leading-10 cursor-pointer rounded flex flex-row justify-start items-center dark:text-gray-200 hover:bg-gray-100 dark:hover:bg-zinc-800"
-                  onClick={handleMyAccountClick}
-                >
-                  <Icon.User className="w-5 h-auto mr-2 opacity-80" /> {t("common.profile")}
-                </button>
-                <a
-                  className="w-full px-3 truncate text-left leading-10 cursor-pointer rounded flex flex-row justify-start items-center dark:text-gray-200 hover:bg-gray-100 dark:hover:bg-zinc-800"
-                  href={`/u/${user?.id}/rss.xml`}
-                  target="_blank"
-                >
-                  <Icon.Rss className="w-5 h-auto mr-2 opacity-80" /> RSS
-                </a>
-              </>
-            )}
-            <button
-              className="w-full px-3 truncate text-left leading-10 cursor-pointer rounded flex flex-row justify-start items-center dark:text-gray-200 hover:bg-gray-100 dark:hover:bg-zinc-800"
-              onClick={handleAboutBtnClick}
-            >
-              <Icon.Info className="w-5 h-auto mr-2 opacity-80" /> {t("common.about")}
-            </button>
-            {user != undefined && (
-              <button
-                className="w-full px-3 truncate text-left leading-10 cursor-pointer rounded flex flex-row justify-start items-center dark:text-gray-200 hover:bg-gray-100 dark:hover:bg-zinc-800"
-                onClick={handleSignOutBtnClick}
-              >
-                <Icon.LogOut className="w-5 h-auto mr-2 opacity-80" /> {t("common.sign-out")}
-              </button>
-            )}
-          </>
-        }
-      /> */}
-      <div className="px-4 py-2 max-w-full flex flex-row justify-start items-center cursor-pointer rounded-2xl hover:shadow hover:bg-white dark:hover:bg-zinc-700">
-        <UserAvatar className="shadow" avatarUrl={user?.avatarUrl} />
-        <span className="px-1 text-lg font-medium text-slate-800 dark:text-gray-200 shrink truncate">{title}</span>
-        {user?.role === User_Role.HOST ? (
-          <span className="text-xs px-1 bg-blue-600 dark:bg-blue-800 rounded text-white dark:text-gray-200 shadow">MOD</span>
-        ) : null}
-      </div>
-=======
     <div className="relative w-auto h-auto px-1 shrink-0">
       <Dropdown>
         <MenuButton disabled={!user} slots={{ root: "div" }}>
@@ -105,7 +46,6 @@
           </MenuItem>
         </Menu>
       </Dropdown>
->>>>>>> 7c1510e7
     </div>
   );
 };
