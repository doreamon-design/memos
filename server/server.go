--- conflicted
+++ resolved
@@ -13,17 +13,12 @@
 	"github.com/labstack/echo/v4"
 	"github.com/pkg/errors"
 
-<<<<<<< HEAD
 	"github.com/go-zoox/connect-middleware-for-echo"
 	"github.com/go-zoox/random"
-	"github.com/usememos/memos/api/auth"
-	apiv1 "github.com/usememos/memos/api/v1"
-	apiv2 "github.com/usememos/memos/api/v2"
-=======
->>>>>>> 7c1510e7
 	"github.com/usememos/memos/plugin/telegram"
 	"github.com/usememos/memos/server/integration"
 	"github.com/usememos/memos/server/profile"
+	"github.com/usememos/memos/server/route/api/auth"
 	apiv1 "github.com/usememos/memos/server/route/api/v1"
 	apiv2 "github.com/usememos/memos/server/route/api/v2"
 	"github.com/usememos/memos/server/route/frontend"
@@ -40,13 +35,6 @@
 	Profile *profile.Profile
 	Store   *store.Store
 
-<<<<<<< HEAD
-	// API services.
-	apiV1Service *apiv1.APIV1Service
-	apiV2Service *apiv2.APIV2Service
-
-=======
->>>>>>> 7c1510e7
 	// Asynchronous runners.
 	telegramBot *telegram.Bot
 }
@@ -68,6 +56,29 @@
 
 	// Register CORS middleware.
 	e.Use(CORSMiddleware())
+
+	serverID, err := s.getSystemServerID(ctx)
+	if err != nil {
+		return nil, errors.Wrap(err, "failed to retrieve system server ID")
+	}
+	s.ID = serverID
+
+	secret := "usememos"
+	if profile.Mode == "prod" {
+		secret, err = s.getSystemSecretSessionName(ctx)
+		if err != nil {
+			return nil, errors.Wrap(err, "failed to retrieve system secret session name")
+		}
+	}
+	
+	s.Secret = secret
+	apiV1Service := apiv1.NewAPIV1Service(s.Secret, profile, store, s.telegramBot)
+	apiV2Service := apiv2.NewAPIV2Service(s.Secret, profile, store, s.Profile.Port+1)
+
+	// Register healthz endpoint.
+	e.GET("/healthz", func(c echo.Context) error {
+		return c.String(http.StatusOK, "Service ready.")
+	})
 
 	// ######## CONNECT START
 	e.Use(connect.Create(os.Getenv("SECRET_KEY")))
@@ -111,7 +122,7 @@
 					return echo.NewHTTPError(http.StatusInternalServerError, fmt.Sprintf("failed to generate tokens, err: %s", err)).SetInternal(err)
 				}
 
-				if err := s.apiV1Service.UpsertAccessTokenToStore(ctx, user, accessToken); err != nil {
+				if err := apiV1Service.UpsertAccessTokenToStore(ctx, user, accessToken); err != nil {
 					return echo.NewHTTPError(http.StatusInternalServerError, fmt.Sprintf("failed to upsert access token, err: %s", err)).SetInternal(err)
 				}
 				cookieExp := time.Now().Add(auth.CookieExpDuration)
@@ -140,26 +151,6 @@
 	})
 	// ######## CONNECT END
 
-	serverID, err := s.getSystemServerID(ctx)
-	if err != nil {
-		return nil, errors.Wrap(err, "failed to retrieve system server ID")
-	}
-	s.ID = serverID
-
-	secret := "usememos"
-	if profile.Mode == "prod" {
-		secret, err = s.getSystemSecretSessionName(ctx)
-		if err != nil {
-			return nil, errors.Wrap(err, "failed to retrieve system secret session name")
-		}
-	}
-	s.Secret = secret
-
-	// Register healthz endpoint.
-	e.GET("/healthz", func(c echo.Context) error {
-		return c.String(http.StatusOK, "Service ready.")
-	})
-
 	// Only serve frontend when it's enabled.
 	if profile.Frontend {
 		frontendService := frontend.NewFrontendService(profile, store)
@@ -168,16 +159,8 @@
 
 	// Register API v1 endpoints.
 	rootGroup := e.Group("")
-	apiV1Service := apiv1.NewAPIV1Service(s.Secret, profile, store, s.telegramBot)
 	apiV1Service.Register(rootGroup)
 
-<<<<<<< HEAD
-	s.apiV1Service = apiV1Service
-
-	s.apiV2Service = apiv2.NewAPIV2Service(s.Secret, profile, store, s.Profile.Port+1)
-=======
-	apiV2Service := apiv2.NewAPIV2Service(s.Secret, profile, store, s.Profile.Port+1)
->>>>>>> 7c1510e7
 	// Register gRPC gateway as api v2.
 	if err := apiV2Service.RegisterGateway(ctx, e); err != nil {
 		return nil, errors.Wrap(err, "failed to register gRPC gateway")
